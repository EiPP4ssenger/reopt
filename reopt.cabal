--- conflicted
+++ resolved
@@ -24,12 +24,9 @@
     bv,
     bytestring,
     containers,
-<<<<<<< HEAD
-=======
-    data-binary-ieee754,
     directory,
->>>>>>> 4a3532df
     elf-edit >= 0.28,
+    filepath,
     flexdis86 >= 0.1.1,
     lens,
     llvm-pretty,
@@ -38,14 +35,8 @@
     macaw-x86,
     mtl,
     parameterized-utils >= 0.1.6,
-<<<<<<< HEAD
-=======
     pretty,
     process,
-    random,
-    unix,
-    utf8-string,
->>>>>>> 4a3532df
     text,
     transformers,
     utf8-string,
@@ -129,17 +120,13 @@
     ansi-wl-pprint,
     base,
     bytestring,
+    containers,
     elf-edit,
     exceptions,
     filemanip,
+    filepath,
     macaw-base,
-<<<<<<< HEAD
-=======
-    macaw-x86,
-    parameterized-utils,
-    pretty,
     reopt,
     temporary,
->>>>>>> 4a3532df
     tasty,
     tasty-hunit