------------------------------------------------------------------------
-- |
-- Module           : Reopt.CFG.Representation
-- Description      : Defines basic data types used for representing Reopt CFG.
-- Copyright        : (c) Galois, Inc 2015
-- Maintainer       : Joe Hendrix <jhendrix@galois.com>
-- Stability        : provisional
--
-- This defines the data types needed to represent X86 control flow graps.
------------------------------------------------------------------------
{-# LANGUAGE DataKinds #-}
{-# LANGUAGE FlexibleContexts #-}
{-# LANGUAGE FlexibleInstances #-}
{-# LANGUAGE GADTs #-}
{-# LANGUAGE KindSignatures #-}
{-# LANGUAGE OverloadedStrings #-}
{-# LANGUAGE PatternGuards #-}
{-# LANGUAGE PolyKinds #-}
{-# LANGUAGE RankNTypes #-}
{-# LANGUAGE ScopedTypeVariables #-}
{-# LANGUAGE TemplateHaskell #-}
{-# LANGUAGE TypeOperators #-}
module Reopt.CFG.Representation
  ( CFG
  , emptyCFG
  , cfgBlocks
  , cfgBlockEnds
  , insertBlocksForCode
  , traverseBlocks
  , traverseBlockAndChildren
  , findBlock
    -- * Block level declarations
  , BlockLabel(..)
  , isRootBlockLabel
  , Block(..)
  , CodeAddr
  , hasCallComment
  , hasRetComment
    -- * Stmt level declarations
  , Stmt(..)
  , StmtLoc(..)
  , TermStmt(..)
  , Assignment(..)
  , assignmentType
  , AssignId
  , AssignRhs(..)
    -- * Value
  , Value(..)
  , valueAsApp
  , valueType
  , valueWidth
  , asBaseOffset
  , asInt64Constant
  , asStackAddrOffset
  , mkLit
  , bvValue
  , App(..)
  -- * App
  , appType
  , appWidth
  , mapApp
  , foldApp
  , traverseApp
  -- * Pretty printing
  , ppApp
  , ppAssignId
  , ppLit
  , ppNat
  , ppValue
  , sexpr
    -- * X86State
  , module Reopt.Machine.X86State
  ) where

import           Control.Applicative
import           Control.Lens
import           Control.Monad.State.Strict
import           Data.Bits
import           Data.Int (Int64)
import           Data.List
import           Data.Map.Strict (Map)
import qualified Data.Map.Strict as Map
import           Data.Monoid as Monoid
import           Data.Parameterized.NatRepr
import           Data.Parameterized.TH.GADT
import           Data.Set (Set)
import qualified Data.Set as Set
import           Data.Text (Text)
import qualified Data.Text as Text
import           Data.Word
import           GHC.TypeLits
import           Numeric (showHex)
import           Text.PrettyPrint.ANSI.Leijen as PP hiding ((<$>))

import           Data.Parameterized.Classes
import           Data.Parameterized.Map (MapF)
import           Data.Parameterized.Some
import qualified Reopt.Machine.StateNames as N
import           Reopt.Machine.Types
import           Reopt.Machine.X86State
import           Reopt.Semantics.Monad (Primitive)
import           Reopt.Utils.PrettyPrint

-- Note:
-- The declarations in this file follow a top-down order, so the top-level
-- definitions should be first.

type Prec = Int

colonPrec :: Prec
colonPrec = 5

-- | An address of a code location.
--
-- This is currently just a Word64, but we may need to switch to a
-- structured representation once dynamic libraries are supported.
type CodeAddr = Word64

------------------------------------------------------------------------
-- BlockLabel

-- | A label used to identify a block.
data BlockLabel
     -- | A block that came from an address in the code.
   = GeneratedBlock { labelAddr   :: {-# UNPACK #-} !CodeAddr
                    , labelIndex  :: {-# UNPACK #-} !Word64
                    -- ^ A unique identifier for a generated block.
                    }
  deriving Eq

isRootBlockLabel :: BlockLabel -> Bool
isRootBlockLabel (GeneratedBlock _ w) = w == 0

instance Ord BlockLabel where
  compare (GeneratedBlock p v) (GeneratedBlock p' v') =
    compare p p' Monoid.<> compare v v'

instance Show BlockLabel where
  showsPrec _ (GeneratedBlock a 0) s = "block_" ++ showHex a s
  showsPrec _ (GeneratedBlock a w) s = "subblock_" ++ showHex a ("_" ++ shows w s)

instance Pretty BlockLabel where
  pretty l = text (show l)

------------------------------------------------------------------------
-- Loctions a statement may need to read or write to.

data StmtLoc a tp where
  MemLoc     :: !a -> TypeRepr tp -> StmtLoc a tp
  ControlLoc :: !(N.RegisterName 'N.Control) -> StmtLoc a (BVType 64)
  DebugLoc   :: !(N.RegisterName 'N.Debug)   -> StmtLoc a (BVType 64)
  FS :: StmtLoc a (BVType 16)
  GS :: StmtLoc a (BVType 16)

  -- X87 precision control field.  Values are:
  -- 00 Single Precision (24 bits)
  -- 01 Reserved
  -- 10 Double Precision (53 bits)
  -- 11 Double Extended Precision (64 bits)
  X87_PC :: StmtLoc a (BVType 2)

  -- X87 rounding control field.  Values are:
  --
  -- 00 Round to nearest (even)
  -- Rounded result is the closest to the infinitely precise result. If two
  -- values are equally close, the result is the even value (that is, the one
  -- with the least-significant bit of zero). Default
  --
  -- 01 Round down (toward −∞)
  -- Rounded result is closest to but no greater than the infinitely precise result.
  --
  -- 10 Round up (toward +∞)
  -- Rounded result is closest to but no less than the infinitely precise result.
  --
  -- 11 Round toward zero (Truncate)
  -- Rounded result is closest to but no greater in absolute value than the
  -- infinitely precise result.
  X87_RC :: StmtLoc a (BVType 2)


stmtLocType :: StmtLoc a tp -> TypeRepr tp
stmtLocType (MemLoc _ tp) = tp
stmtLocType ControlLoc{} = knownType
stmtLocType DebugLoc{}   = knownType
stmtLocType FS = knownType
stmtLocType GS = knownType
stmtLocType X87_PC = knownType
stmtLocType X87_RC = knownType

class PrettyPrec v where
  prettyPrec :: Int -> v -> Doc

instance PrettyPrec a => Pretty (StmtLoc a tp) where
  pretty (MemLoc a _) = text "*" PP.<> prettyPrec 11 a
  pretty (ControlLoc r) = text (show r)
  pretty (DebugLoc r) = text (show r)
  pretty FS = text "fs"
  pretty GS = text "gs"
  pretty X87_PC = text "x87_pc"
  pretty X87_RC = text "x87_rc"

------------------------------------------------------------------------
-- Stmt

type BVValue n = Value (BVType n)

data Stmt where
  AssignStmt :: !(Assignment tp) -> Stmt
  Write :: !(StmtLoc (BVValue 64) tp) -> Value tp -> Stmt
  MemCopy :: !Integer
             -- ^ Number of bytes to copy at a time (1,2,4,8)
          -> !(BVValue 64)
             -- ^ Number of values to move.
          -> !(BVValue 64)
             -- ^ Start of source buffer.
          -> !(BVValue 64)
             -- ^ Start of destination buffer.
          -> !(BVValue 1)
             -- ^ Flag indicates whether direction of move:
             -- True means we should decrement buffer pointers after each copy.
             -- False means we should increment the buffer pointers after each copy.
          -> Stmt

  MemSet :: BVValue 64
            -- ^ Number of values to assign
         -> BVValue n
            -- ^ Value to assign
         -> BVValue 64
            -- ^ Address to start assigning from.
         -> Stmt

  PlaceHolderStmt :: [Some Value] -> String -> Stmt
  Comment :: !Text -> Stmt

instance Pretty Stmt where
  pretty (AssignStmt a) = pretty a
  pretty (Write loc rhs) = pretty loc <+> text ":=" <+> ppValue 0 rhs
  pretty (MemCopy sz cnt src dest rev) =
      text "memcopy" <+> parens (hcat $ punctuate comma args)
    where args = [pretty sz, pretty cnt, pretty src, pretty dest, pretty rev]
  pretty (MemSet cnt val dest) =
      text "memset" <+> parens (hcat $ punctuate comma args)
    where args = [pretty cnt, pretty val, pretty dest]
  pretty (PlaceHolderStmt vals name) = text ("PLACEHOLDER: " ++ name)
                                       <+> parens (hcat $ punctuate comma
                                                   $ map (viewSome (ppValue 0)) vals)
  pretty (Comment s) = text $ "# " ++ Text.unpack s

------------------------------------------------------------------------
-- TermStmt

-- A terminal statement in a block
<<<<<<< HEAD
data TermStmt
     -- | Fetch and execute the next instruction from the given processor state.
  = FetchAndExecute !(X86State Value)
    -- | Branch and execute one block or another.
  | Branch !(Value BoolType) !BlockLabel !BlockLabel
    -- | The syscall instruction.
    -- We model system calls as terminal instructions because from the
    -- application perspective, the semantics will depend on the operating
    -- system.
  | Syscall !(X86State Value)
=======
data TermStmt where
  -- Fetch and execute the next instruction from the given processor state.
  FetchAndExecute :: !(X86State Value) -> TermStmt

  -- Branch and execute one block or another.
  Branch :: !(Value BoolType)
         -> !BlockLabel
         -> !BlockLabel
         -> TermStmt

  -- Primitive instructions.
  --
  -- We model primitives as terminal instructions because from the
  -- application perspective, the semantics will depend on the operating
  -- system.
  Primitive :: Primitive -> !(X86State Value) -> TermStmt
>>>>>>> 513ebb95

instance Pretty TermStmt where
  pretty (FetchAndExecute s) =
    text "fetch_and_execute" <$$>
    indent 2 (pretty s)
  pretty (Branch c x y) =
    text "branch" <+> ppValue 0 c <+> pretty x <+> pretty y
  pretty (Primitive p s) =
    pretty p <$$>
    indent 2 (pretty s)

------------------------------------------------------------------------
-- Assignment and AssignRhs declarations.

-- | This should be an identifier that can be used to identify the
-- assignment statement uniquely within the CFG.
type AssignId = Word64

-- | An assignment consists of a unique location identifier and a right-
-- hand side that returns a value.
data Assignment tp = Assignment { assignId :: !AssignId
                                , assignRhs :: !(AssignRhs tp)
                                }

-- | The right hand side of an assignment is an expression that
-- returns a value.
data AssignRhs tp where
  -- An expression that is computed from evaluating subexpressions.
  EvalApp :: !(App Value tp)
          -> AssignRhs tp

  -- An expression with an undefined value.
  SetUndefined :: !(NatRepr n) -- Width of undefined value.
               -> AssignRhs (BVType n)

  Read :: !(StmtLoc (Value (BVType 64)) tp) -> AssignRhs tp

  -- Compares to memory regions
  MemCmp :: !Integer
             -- ^ Number of bytes per value.
          -> !(BVValue 64)
             -- ^ Number of values to compare
          -> !(BVValue 64)
             -- ^ Pointer to first buffer.
          -> !(BVValue 64)
             -- ^ Pointer to second buffer.
          -> !(BVValue 1)
             -- ^ Direction flag, False means increasing
          -> AssignRhs (BVType 64)

------------------------------------------------------------------------
-- Assignment

ppAssignId :: AssignId -> Doc
ppAssignId w = text ("r" ++ show w)

assignmentType :: Assignment tp -> TypeRepr tp
assignmentType (Assignment _ rhs) = assignRhsType rhs

instance TestEquality Assignment where
  testEquality x y = orderingF_refl (compareF x y)

instance OrdF Assignment where
  compareF x y =
    case compare (assignId x) (assignId y) of
      LT -> LTF
      GT -> GTF
      EQ ->
        case testEquality (assignRhsType (assignRhs x)) (assignRhsType (assignRhs y)) of
          Just Refl -> EQF
          Nothing -> error "mismatched types"

instance Pretty (Assignment tp) where
  pretty (Assignment lhs rhs) = ppAssignId lhs <+> text ":=" <+> pretty rhs

------------------------------------------------------------------------
-- AssignRhs

instance Pretty (AssignRhs tp) where
  pretty (EvalApp a) = ppApp (ppValue 10) a
  pretty (SetUndefined w) = text "undef ::" <+> brackets (text (show w))
  pretty (Read loc) = pretty loc
  pretty (MemCmp sz cnt src dest rev) =
      text "memcmp" <+> parens (hcat $ punctuate comma args)
    where args = [pretty sz, pretty cnt, pretty src, pretty dest, pretty rev]

-- | Returns the type of an assignment rhs.
assignRhsType :: AssignRhs tp -> TypeRepr tp
assignRhsType rhs =
  case rhs of
    EvalApp a -> appType a
    SetUndefined w -> BVTypeRepr w
    Read loc  -> stmtLocType loc
    MemCmp _sz _cnt _src _dest _rev -> knownType

------------------------------------------------------------------------
-- Value

-- | A value at runtime.
data Value tp where
  -- Bitvector value.
  BVValue :: !(NatRepr n) -> Integer -> Value (BVType n)

  -- Value from an assignment statement.
  AssignedValue :: !(Assignment tp) -> Value tp

  Initial :: !(N.RegisterName cl) -> Value (N.RegisterType cl)

instance Eq (Value tp) where
  x == y = isJust (testEquality x y)

instance Ord (Value tp) where
  compare x y = toOrdering (compareF x y)

instance TestEquality Value where
  testEquality x y = orderingF_refl (compareF x y)

instance EqF Value where
  eqF = (==)

instance OrdF Value where
  compareF (BVValue wx vx) (BVValue wy vy) =
    case compareF wx wy of
      LTF -> LTF
      EQF -> fromOrdering (compare vx vy)
      GTF -> GTF
  compareF BVValue{} _ = LTF
  compareF _ BVValue{} = GTF

  compareF (AssignedValue a1) (AssignedValue a2) = compareF a1 a2
  compareF AssignedValue{} _ = LTF
  compareF _ AssignedValue{} = GTF

  compareF (Initial r) (Initial r') =
    case compareF r r' of
      LTF -> LTF
      EQF -> EQF
      GTF -> GTF

valueType :: Value tp -> TypeRepr tp
valueType (BVValue n _) = BVTypeRepr n
valueType (AssignedValue a) = assignmentType a
valueType (Initial r)       = N.registerType r

valueWidth :: Value (BVType n) -> NatRepr n
valueWidth v =
  case valueType v of
    BVTypeRepr n -> n

valueAsApp :: Value tp -> Maybe (App Value tp)
valueAsApp (AssignedValue (Assignment _ (EvalApp a))) = Just a
valueAsApp _ = Nothing

asInt64Constant :: Value (BVType 64) -> Maybe Int64
asInt64Constant (BVValue _ o) = Just (fromInteger o)
asInt64Constant _ = Nothing

asStackAddrOffset :: Value (BVType 64) -> Maybe (Value (BVType 64))
asStackAddrOffset addr
  | Just (BVAdd _ (Initial base) offset) <- valueAsApp addr = do
    Refl <- testEquality base N.rsp
    Just offset
  | Initial base <- addr = do
    Refl <- testEquality base N.rsp
    Just (BVValue knownNat 0)
  | otherwise =
    Nothing



asBaseOffset :: Value (BVType 64) -> (Value (BVType 64), Integer)
asBaseOffset x
  | Just (BVAdd _ x_base (BVValue _  x_off)) <- valueAsApp x = (x_base, x_off)
  | otherwise = (x,0)

mkLit :: NatRepr n -> Integer -> Value (BVType n)
mkLit n v = BVValue n (v .&. mask)
  where mask = maxUnsigned n

bvValue :: KnownNat n => Integer -> Value (BVType n)
bvValue i = mkLit knownNat i

instance PrettyPrec (Value tp) where
  prettyPrec = ppValue

ppValue :: Prec -> Value tp -> Doc
ppValue p (BVValue w i) | i >= 0 = parenIf (p > colonPrec) $ ppLit w i
ppValue _ (AssignedValue a) = ppAssignId (assignId a)
ppValue _ (Initial r)       = text (show r) PP.<> text "_0"
ppValue _ _                 = error "ppValue"

ppLit :: NatRepr n -> Integer -> Doc
ppLit w i =
  text ("0x" ++ showHex i "") <+> text "::" <+> brackets (text (show w))

instance Show (Value tp) where
  show = show . pretty

instance Pretty (Value tp) where
  pretty = ppValue 0

instance PrettyRegValue Value where
  ppValueEq r v
    | Just _ <- testEquality v (Initial r) = Nothing
    | otherwise   = Just $ text (show r) <+> text "=" <+> pretty v

-----------------------------------------------------------------------
-- App

-- | App defines builtin operations on values.
data App (f :: Type -> *) (tp :: Type) where

  Mux :: !(NatRepr n)
      -> !(f BoolType)
      -> !(f (BVType n))
      -> !(f (BVType n))
      -> App f (BVType n)

  ----------------------------------------------------------------------
  -- Operations related to concatenating and extending bitvectors.

  -- This returns a 80-bit value where the high 16-bits are all 1s,
  -- and the low 64-bits are the given register.
  MMXExtend :: !(f (BVType 64))
            -> App f (BVType 80)

  -- Concatenate two bitvectors together (low-bits are first)
  ConcatV :: !(NatRepr n)
          -> !(f (BVType n))
          -> !(f (BVType n))
          -> App f (BVType (n+n))

  -- Get upper half of bitvector
  UpperHalf :: !(NatRepr n)
            -> !(f (BVType (n+n)))
            -> App f (BVType n)

  -- Truncate a bitvector value.
  Trunc :: (1 <= n, n+1 <= m) => !(f (BVType m)) -> !(NatRepr n) -> App f (BVType n)
  -- Signed extension.
  SExt :: (1 <= m, m+1 <= n) => f (BVType m) -> NatRepr n -> App f (BVType n)
  -- Unsigned extension.
  UExt :: (1 <= m, m+1 <= n) => f (BVType m) -> NatRepr n -> App f (BVType n)

  ----------------------------------------------------------------------
  -- Boolean operations

  AndApp :: !(f BoolType) -> !(f BoolType) -> App f BoolType
  OrApp  :: !(f BoolType) -> !(f BoolType) -> App f BoolType
  NotApp :: !(f BoolType) -> App f BoolType

  ----------------------------------------------------------------------
  -- Bitvector operations

  BVAdd :: !(NatRepr n) -> !(f (BVType n)) -> !(f (BVType n)) -> App f (BVType n)
  BVSub :: !(NatRepr n) -> !(f (BVType n)) -> !(f (BVType n)) -> App f (BVType n)

  -- Multiply two numbers
  BVMul :: !(NatRepr n) -> !(f (BVType n)) -> !(f (BVType n)) -> App f (BVType n)

  -- Unsigned division (rounds fractions to zero).
  -- This operation should result in a #de exception when the denominator is zero.
  -- It should also throw a #de exception when evaluated and the quotient cannot
  -- fit in the given number of bits.
  BVDiv :: !(NatRepr n) -> !(f (BVType (n+n))) -> !(f (BVType n)) -> App f (BVType n)

  -- Unsigned modulo
  -- This operation should result in a #de exception when the denominator is zero.
  BVMod :: !(NatRepr n) -> !(f (BVType (n+n))) -> !(f (BVType n)) -> App f (BVType n)

  -- Signed division (rounds fractional results to zero).
  -- This operation should result in a #de exception when the denominator is zero.
  -- It should also throw a #de exception when evaluated and the quotient cannot
  -- fit in the given number of bits.
  BVSignedDiv :: !(NatRepr n) -> !(f (BVType (n+n))) -> !(f (BVType n)) -> App f (BVType n)

  -- Signed modulo.
  -- The resulting modulus has the same sign as the quotient and satisfies
  -- the constraint that for all x y where y != 0:
  --   x = (y * BVSignedDiv x y) + BVSignedMod x y
  -- This operation should result in a #de exception when the denominator is zero.
  -- It should also throw a #de exception when evaluated and the quotient cannot
  -- fit in the given number of bits.
  BVSignedMod :: !(NatRepr n) -> !(f (BVType (n+n))) -> !(f (BVType n)) -> App f (BVType n)

  -- Unsigned less than.
  BVUnsignedLt :: !(f (BVType n)) -> !(f (BVType n)) -> App f BoolType

  -- Unsigned less than or equal.
  BVUnsignedLe :: !(f (BVType n)) -> !(f (BVType n)) -> App f BoolType

  -- Signed less than
  BVSignedLt :: !(f (BVType n)) -> !(f (BVType n)) -> App f BoolType

  -- Signed less than or equal.
  BVSignedLe :: !(f (BVType n)) -> !(f (BVType n)) -> App f BoolType

  -- @BVTestBit x i@ returns true iff bit @i@ of @x@ is true.
  -- 0 is the index of the least-significant bit.
  BVTestBit :: !(f (BVType n)) -> !(f (BVType log_n)) -> App f BoolType

  -- Bitwise complement
  BVComplement :: !(NatRepr n) -> !(f (BVType n)) -> App f (BVType n)
  -- Bitwise and
  BVAnd :: !(NatRepr n) -> !(f (BVType n)) -> !(f (BVType n)) -> App f (BVType n)
  -- Bitwise or
  BVOr  :: !(NatRepr n) -> !(f (BVType n)) -> !(f (BVType n)) -> App f (BVType n)
  -- Exclusive or
  BVXor :: !(NatRepr n) -> !(f (BVType n)) -> !(f (BVType n)) -> App f (BVType n)

  -- Logical left shift (x * 2 ^ n)
  BVShl :: !(NatRepr n) -> !(f (BVType n)) -> !(f (BVType n)) -> App f (BVType n)
  -- Logical right shift (x / 2 ^ n)
  BVShr :: !(NatRepr n) -> !(f (BVType n)) -> !(f (BVType n)) -> App f (BVType n)
  -- Arithmetic right shift (x / 2 ^ n)
  BVSar :: !(NatRepr n) -> !(f (BVType n)) -> !(f (BVType n)) -> App f (BVType n)

  -- Compare for equality.
  BVEq :: !(f (BVType n)) -> !(f (BVType n)) -> App f BoolType

  -- Return true if value contains even number of true bits.
  EvenParity :: !(f (BVType 8)) -> App f BoolType

  -- Reverse the bytes in a bitvector expression.
  ReverseBytes :: !(NatRepr n) -> !(f (BVType n)) -> App f (BVType n)

  -- Add two values and a carry bit to determine if they have an unsigned
  -- overflow.
  UadcOverflows :: !(NatRepr n)
                -> !(f (BVType n))
                -> !(f (BVType n))
                -> !(f BoolType)
                -> App f BoolType
  -- Add two values and a carry bit to determine if they have a signed
  -- overflow.
  SadcOverflows :: !(NatRepr n)
                -> !(f (BVType n))
                -> !(f (BVType n))
                -> !(f BoolType)
                -> App f BoolType

  -- Unsigned subtract with borrow overflow
  UsbbOverflows :: !(NatRepr n)
                -> !(f (BVType n))
                -> !(f (BVType n))
                -> !(f BoolType)
                -> App f BoolType

  -- Signed subtract with borrow overflow
  SsbbOverflows :: !(NatRepr n)
                -> !(f (BVType n))
                -> !(f (BVType n))
                -> !(f BoolType)
                -> App f BoolType


  -- bsf "bit scan forward" returns the index of the least-significant
  -- bit that is 1.  Undefined if value is zero.
  -- All bits at indices less than return value must be unset.
  Bsf :: !(NatRepr n) -> !(f (BVType n)) -> App f (BVType n)

  -- bsr "bit scan reverse" returns the index of the most-significant
  -- bit that is 1.  Undefined if value is zero.
  -- All bits at indices greater than return value must be unset.
  Bsr :: !(NatRepr n) -> !(f (BVType n)) -> App f (BVType n)

  ----------------------------------------------------------------------
  -- Floating point operations

  FPIsQNaN :: !(FloatInfoRepr flt)
           -> !(f (FloatType flt))
           -> App f BoolType

  FPIsSNaN :: !(FloatInfoRepr flt)
           -> !(f (FloatType flt))
           -> App f BoolType

  FPAdd :: !(FloatInfoRepr flt)
        -> !(f (FloatType flt))
        -> !(f (FloatType flt))
        -> App f (FloatType flt)

  FPAddRoundedUp :: !(FloatInfoRepr flt)
                 -> !(f (FloatType flt))
                 -> !(f (FloatType flt))
                 -> App f BoolType

  FPSub :: !(FloatInfoRepr flt)
        -> !(f (FloatType flt))
        -> !(f (FloatType flt))
        -> App f (FloatType flt)

  FPSubRoundedUp
    :: !(FloatInfoRepr flt)
    -> !(f (FloatType flt))
    -> !(f (FloatType flt))
    -> App f BoolType

  FPMul :: !(FloatInfoRepr flt)
        -> !(f (FloatType flt))
        -> !(f (FloatType flt))
        -> App f (FloatType flt)

  FPMulRoundedUp :: !(FloatInfoRepr flt)
                 -> !(f (FloatType flt))
                 -> !(f (FloatType flt))
                 -> App f BoolType

  -- Divides two floating point numbers.
  FPDiv :: !(FloatInfoRepr flt)
        -> !(f (FloatType flt))
        -> !(f (FloatType flt))
        -> App f (FloatType flt)

  -- Compare if one floating is strictly less than another.
  FPLt :: !(FloatInfoRepr flt)
       -> !(f (FloatType flt))
       -> !(f (FloatType flt))
       -> App f BoolType

  -- Floating point equality (equates -0 and 0)
  FPEq :: !(FloatInfoRepr flt)
       -> !(f (FloatType flt))
       -> !(f (FloatType flt))
       -> App f BoolType

  FPCvt :: !(FloatInfoRepr flt)
        -> !(f (FloatType flt))
        -> !(FloatInfoRepr flt')
        -> App f (FloatType flt')

  FPCvtRoundsUp :: !(FloatInfoRepr flt)
                -> !(f (FloatType flt))
                -> !(FloatInfoRepr flt')
                -> App f BoolType

  FPFromBV :: !(f (BVType n))
           -> !(FloatInfoRepr flt)
           -> App f (FloatType flt)

  -- Convert a floating point value to a signed integer.
  -- If the conversion is inexact, then the value is truncated to zero.
  -- If the conversion is out of the range of the bitvector, then a floating
  -- point exception should be raised.
  -- If that exception is masked, then this returns -1 (as a signed bitvector).
  TruncFPToSignedBV :: FloatInfoRepr flt
                    -> f (FloatType flt)
                    -> NatRepr n
                    -> App f (BVType n)

sexpr :: String -> [Doc] -> Doc
sexpr nm d = parens (hsep (text nm : d))

ppNat :: NatRepr n -> Doc
ppNat n = text (show n)

ppApp :: (forall u . f u -> Doc)
      -> App f tp
      -> Doc
ppApp pp a0 =
  case a0 of
    Mux _ c x y -> sexpr "mux" [ pp c, pp x, pp y ]
    MMXExtend e -> sexpr "mmx_extend" [ pp e ]
    ConcatV _ x y -> sexpr "concat" [ pp x, pp y ]
    UpperHalf _ x -> sexpr "upper_half" [ pp x ]
    Trunc x w -> sexpr "trunc" [ pp x, ppNat w ]
    SExt x w -> sexpr "sext" [ pp x, ppNat w ]
    UExt x w -> sexpr "uext" [ pp x, ppNat w ]
    AndApp x y -> sexpr "and" [ pp x, pp y ]
    OrApp  x y -> sexpr "or"  [ pp x, pp y ]
    NotApp x   -> sexpr "not" [ pp x ]
    BVAdd _ x y -> sexpr "bv_add" [ pp x, pp y ]
    BVSub _ x y -> sexpr "bv_sub" [ pp x, pp y ]
    BVMul _ x y -> sexpr "bv_mul" [ pp x, pp y ]
    BVDiv _ x y       -> sexpr "bv_udiv" [ pp x, pp y ]
    BVSignedDiv _ x y -> sexpr "bv_sdiv" [ pp x, pp y ]
    BVMod _ x y       -> sexpr "bv_umod" [ pp x, pp y ]
    BVSignedMod _ x y -> sexpr "bv_smod" [ pp x, pp y ]
    BVUnsignedLt x y  -> sexpr "bv_ult"  [ pp x, pp y ]
    BVUnsignedLe x y  -> sexpr "bv_ule"  [ pp x, pp y ]
    BVSignedLt x y    -> sexpr "bv_slt"  [ pp x, pp y ]
    BVSignedLe x y    -> sexpr "bv_sle"  [ pp x, pp y ]
    BVTestBit x i -> sexpr "bv_testbit" [ pp x, pp i]
    BVComplement _ x -> sexpr "bv_complement" [ pp x ]
    BVAnd _ x y -> sexpr "bv_and" [ pp x, pp y ]
    BVOr  _ x y -> sexpr "bv_or"  [ pp x, pp y ]
    BVXor _ x y -> sexpr "bv_xor" [ pp x, pp y ]
    BVShl _ x y -> sexpr "bv_shl" [ pp x, pp y ]
    BVShr _ x y -> sexpr "bv_shr" [ pp x, pp y ]
    BVSar _ x y -> sexpr "bv_sar" [ pp x, pp y ]
    BVEq x y    -> sexpr "bv_eq" [ pp x, pp y ]
    EvenParity x -> sexpr "even_parity" [ pp x ]
    ReverseBytes _ x -> sexpr "reverse_bytes" [ pp x ]
    UadcOverflows _ x y c -> sexpr "uadc_overflows" [ pp x, pp y, pp c ]
    SadcOverflows _ x y c -> sexpr "sadc_overflows" [ pp x, pp y, pp c ]
    UsbbOverflows _ x y c -> sexpr "usbb_overflows" [ pp x, pp y, pp c ]
    SsbbOverflows _ x y c -> sexpr "ssbb_overflows" [ pp x, pp y, pp c ]
    Bsf _ x -> sexpr "bsf" [ pp x ]
    Bsr _ x -> sexpr "bsr" [ pp x ]

    -- Floating point
    FPIsQNaN rep x          -> sexpr "fpIsQNaN" [ pretty rep, pp x ]
    FPIsSNaN rep x          -> sexpr "fpIsSNaN" [ pretty rep, pp x ]
    FPAdd rep x y           -> sexpr "fpAdd" [ pretty rep, pp x, pp y ]
    FPAddRoundedUp rep x y  -> sexpr "fpAddRoundedUp" [ pretty rep, pp x, pp y ]
    FPSub rep x y           -> sexpr "fpSub" [ pretty rep, pp x, pp y ]
    FPSubRoundedUp rep x y  -> sexpr "fpSubRoundedUp" [ pretty rep, pp x, pp y ]
    FPMul rep x y           -> sexpr "fpMul" [ pretty rep, pp x, pp y ]
    FPMulRoundedUp rep x y  -> sexpr "fpMulRoundedUp" [ pretty rep, pp x, pp y ]
    FPDiv rep x y           -> sexpr "fpDiv" [ pretty rep, pp x, pp y ]
    FPLt rep x y            -> sexpr "fpLt" [ pretty rep, pp x, pp y ]
    FPEq rep x y            -> sexpr "fpEq" [ pretty rep, pp x, pp y ]
    FPCvt src x tgt         -> sexpr "fpCvt" [ pretty src, pp x, pretty tgt ]
    FPCvtRoundsUp src x tgt -> sexpr "fpCvtRoundsRep" [ pretty src, pp x, pretty tgt ]
    FPFromBV x tgt          -> sexpr "fpFromBV" [ pp x, pretty tgt ]
    TruncFPToSignedBV _ x w -> sexpr "truncFP_sbv" [ pp x, ppNat w]

appWidth :: App f (BVType n) -> NatRepr n
appWidth a =
  case appType a of
    BVTypeRepr n -> n

appType :: App f tp -> TypeRepr tp
appType a =
  case a of
    Mux w _ _ _ -> BVTypeRepr w
    MMXExtend{} -> knownType
    ConcatV w _ _ -> BVTypeRepr (addNat w w)
    UpperHalf w _ -> BVTypeRepr w
    Trunc _ w -> BVTypeRepr w
    SExt _ w -> BVTypeRepr w
    UExt _ w -> BVTypeRepr w

    AndApp{} -> knownType
    OrApp{}  -> knownType
    NotApp{} -> knownType

    BVAdd w _ _ -> BVTypeRepr w
    BVSub w _ _ -> BVTypeRepr w
    BVMul w _ _ -> BVTypeRepr w
    BVDiv w _ _ -> BVTypeRepr w
    BVSignedDiv w _ _ -> BVTypeRepr w
    BVMod w _ _ -> BVTypeRepr w
    BVSignedMod w _ _ -> BVTypeRepr w

    BVUnsignedLt{} -> knownType
    BVUnsignedLe{} -> knownType
    BVSignedLt{} -> knownType
    BVSignedLe{} -> knownType
    BVTestBit{} -> knownType

    BVComplement w _ -> BVTypeRepr w
    BVAnd w _ _ -> BVTypeRepr w
    BVOr  w _ _ -> BVTypeRepr w
    BVXor w _ _ -> BVTypeRepr w
    BVShl w _ _ -> BVTypeRepr w
    BVShr w _ _ -> BVTypeRepr w
    BVSar w _ _ -> BVTypeRepr w
    BVEq _ _ -> knownType
    EvenParity _ -> knownType
    ReverseBytes w _ -> BVTypeRepr w

    UadcOverflows{}  -> knownType
    SadcOverflows{} -> knownType
    UsbbOverflows{} -> knownType
    SsbbOverflows{} -> knownType

    Bsf w _ -> BVTypeRepr w
    Bsr w _ -> BVTypeRepr w

    -- Floating point
    FPIsQNaN _ _ -> knownType
    FPIsSNaN _ _ -> knownType
    FPAdd rep _ _ -> floatTypeRepr rep
    FPAddRoundedUp{} -> knownType
    FPSub rep _ _ -> floatTypeRepr rep
    FPSubRoundedUp{} -> knownType
    FPMul rep _ _ -> floatTypeRepr rep
    FPMulRoundedUp{} -> knownType
    FPDiv rep _ _ -> floatTypeRepr rep
    FPLt{} -> knownType
    FPEq{} -> knownType
    FPCvt _ _ tgt   -> floatTypeRepr tgt
    FPCvtRoundsUp{} -> knownType
    FPFromBV _ tgt  -> floatTypeRepr tgt
    TruncFPToSignedBV _ _ w -> BVTypeRepr w

-----------------------------------------------------------------------
-- App utilities

-- Force app to be in template-haskell context.
$(return [])

instance TestEquality f => Eq (App f tp) where
  (==) = \x y -> isJust (testEquality x y)

instance TestEquality f => TestEquality (App f) where
  testEquality = $(structuralTypeEquality [t|App|]
                   [ (DataArg 0                  `TypeApp` AnyType, [|testEquality|])
                   , (ConType [t|NatRepr|]       `TypeApp` AnyType, [|testEquality|])
                   , (ConType [t|FloatInfoRepr|] `TypeApp` AnyType, [|testEquality|])
                   ]
                  )

instance OrdF f => OrdF (App f) where
  compareF = $(structuralTypeOrd [t|App|]
                   [ (DataArg 0                  `TypeApp` AnyType, [|compareF|])
                   , (ConType [t|NatRepr|]       `TypeApp` AnyType, [|compareF|])
                   , (ConType [t|FloatInfoRepr|] `TypeApp` AnyType, [|compareF|])
                   ]
              )

traverseApp :: Applicative m
            => (forall u . f u -> m (g u))
            -> App f tp
            -> m (App g tp)
traverseApp = $(structuralTraversal [t|App|] [])

mapApp :: (forall u . f u -> g u)
       -> App f tp
       -> App g tp
mapApp f m = runIdentity $ traverseApp (return . f) m

foldApp :: Monoid m => (forall u. f u -> (b -> m)) -> b -> App f tp -> m
foldApp f v m = getConst (traverseApp (\f_u -> Const $ \b -> f f_u b) m) v

------------------------------------------------------------------------
-- Block

-- | A basic block in a control flow graph.
-- Consists of:
-- 1. A label that should uniquely identify the block, equence of
data Block = Block { blockLabel :: !BlockLabel
                     -- | List of statements in the block.
                   , blockStmts :: !([Stmt])
                     -- | This maps applications to the associated assignment.
                   , blockCache :: !(MapF (App Value) Assignment)
                     -- | The last statement in the block.
                   , blockTerm :: !TermStmt
                   }

instance Pretty Block where
  pretty b = do
    pretty (blockLabel b) PP.<> text ":" <$$>
      indent 2 (vcat (pretty <$> blockStmts b) <$$> pretty (blockTerm b))

-- | Returns true if block has a call comment.
hasCallComment :: Block -> Bool
hasCallComment b = any isCallComment (blockStmts b)
  where isCallComment (Comment s) = "call" `Text.isInfixOf` s
        isCallComment _ = False

-- | Returns true if block has a ret comment.
hasRetComment :: Block -> Bool
hasRetComment b = any isRetComment (blockStmts b)
  where isRetComment (Comment s) = "ret" `Text.isSuffixOf` s
        isRetComment _ = False

------------------------------------------------------------------------
-- CFG

-- | A CFG is a map from all reachable code locations
-- to the block for that code location.
data CFG = CFG { _cfgBlocks :: !(Map BlockLabel Block)
                 -- | Maps each address that is the start of a block
                 -- to the address just past the end of that block.
                 -- Blocks are expected to be contiguous.
               , _cfgBlockRanges :: !(Map CodeAddr CodeAddr)
               }

-- | Create empty CFG
emptyCFG :: CFG
emptyCFG = CFG { _cfgBlocks = Map.empty
               , _cfgBlockRanges = Map.empty
               }

cfgBlocks :: Simple Lens CFG (Map BlockLabel Block)
cfgBlocks = lens _cfgBlocks (\s v -> s { _cfgBlocks = v })

cfgBlockRanges :: Simple Lens CFG (Map CodeAddr CodeAddr)
cfgBlockRanges = lens _cfgBlockRanges (\s v -> s { _cfgBlockRanges = v })

cfgBlockEnds :: CFG -> Set CodeAddr
cfgBlockEnds g = Set.fromList (Map.elems (g^.cfgBlockRanges))

insertBlock :: Block -> CFG -> CFG
insertBlock b c = do
  let lbl = blockLabel b
  case Map.lookup lbl (c^.cfgBlocks) of
    Just{} -> error $ "Block with label " ++ show (pretty lbl) ++ " already defined."
    Nothing -> c & cfgBlocks %~ Map.insert (blockLabel b) b

-- | Inserts blocks for a contiguous region of code.
insertBlocksForCode :: CodeAddr -> CodeAddr -> [Block] -> CFG -> CFG
insertBlocksForCode start end bs = execState $ do
  modify $ \cfg -> foldl' (flip insertBlock) cfg bs
  cfgBlockRanges %= Map.insert start end

-- | Return block with given label.
findBlock :: CFG -> BlockLabel -> Maybe Block
findBlock g l = Map.lookup l (g^.cfgBlocks)

instance Pretty CFG where
  pretty g = vcat (pretty <$> Map.elems (g^.cfgBlocks))

-- FIXME: refactor to be more efficient
-- FIXME: not a Traversal, more like a map+fold
traverseBlocks :: CFG
               -> BlockLabel
               -> (Block -> a)
               -> (a -> a -> a -> a)
               -> a
traverseBlocks cfg root f merge = go root
  where
    go l = case cfg ^. cfgBlocks . at l of
            Nothing -> error $ "label not found"
            Just b  -> let v = f b in
                        case blockTerm b of
                         Branch _ lb rb -> merge (go lb) v (go rb)
                         _              -> v

-- | As for traverseBlocks but starting from a block in the cfg, not
-- an address
traverseBlockAndChildren :: CFG
                         -> Block
                         -> (Block -> a)
                            -- Maps a block to a value
                         -> (Block -> a -> a -> a)
                            -- Maps results from to sub-blocks together.
                         -> a
traverseBlockAndChildren cfg b0 f merge = goBlock b0
  where
    goBlock b = case blockTerm b of
                 Branch _ lb rb -> merge b (go lb) (go rb)
                 _              -> f b

    go l = case cfg ^. cfgBlocks . at l of
            Nothing -> error $ "label not found"
            Just b  -> goBlock b<|MERGE_RESOLUTION|>--- conflicted
+++ resolved
@@ -250,7 +250,6 @@
 -- TermStmt
 
 -- A terminal statement in a block
-<<<<<<< HEAD
 data TermStmt
      -- | Fetch and execute the next instruction from the given processor state.
   = FetchAndExecute !(X86State Value)
@@ -261,24 +260,7 @@
     -- application perspective, the semantics will depend on the operating
     -- system.
   | Syscall !(X86State Value)
-=======
-data TermStmt where
-  -- Fetch and execute the next instruction from the given processor state.
-  FetchAndExecute :: !(X86State Value) -> TermStmt
-
-  -- Branch and execute one block or another.
-  Branch :: !(Value BoolType)
-         -> !BlockLabel
-         -> !BlockLabel
-         -> TermStmt
-
-  -- Primitive instructions.
-  --
-  -- We model primitives as terminal instructions because from the
-  -- application perspective, the semantics will depend on the operating
-  -- system.
-  Primitive :: Primitive -> !(X86State Value) -> TermStmt
->>>>>>> 513ebb95
+
 
 instance Pretty TermStmt where
   pretty (FetchAndExecute s) =
@@ -286,8 +268,8 @@
     indent 2 (pretty s)
   pretty (Branch c x y) =
     text "branch" <+> ppValue 0 c <+> pretty x <+> pretty y
-  pretty (Primitive p s) =
-    pretty p <$$>
+  pretty (Syscall s) =
+    text "syscall" <$$>
     indent 2 (pretty s)
 
 ------------------------------------------------------------------------
